--- conflicted
+++ resolved
@@ -26,20 +26,12 @@
     func testSFTP() throws {
         let ssh = try SSHClient.connect(
           host: "orlandos.nl",
-<<<<<<< HEAD
-          authenticationMethod: .passwordBased(username: "joannis", password: "*ootEenz!8H@iu9PUfXkiD7.Gp8!ptJAcs3"),
-=======
           authenticationMethod: .passwordBased(username: "<user>", password: "<pass>"),
->>>>>>> 71ef3108
           hostKeyValidator: .acceptAnything(), // It's easy, but you should put your hostkey signature in here
           reconnect: .never
         ).wait()
         let sftp = try ssh.openSFTP().wait()
-<<<<<<< HEAD
-        let fileHandle = try sftp.openFile(filePath: "/home/joannis/test", flags: [.write, .create]).wait()
-=======
         let fileHandle = try sftp.openFile(filePath: "/home/<user>/test", flags: [.write, .create]).wait()
->>>>>>> 71ef3108
         try fileHandle.write(at: 0, data: ByteBuffer(string: "Hello")).wait()
     }
 
