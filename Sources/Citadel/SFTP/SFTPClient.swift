import Foundation
import NIO
import NIOSSH
import Logging

/// The SFTP client does not concern itself with the created SSH subsystem
///
/// Per specification, SFTP could be used over other transport layers, too.
public final class SFTPClient {
    /// The SSH child channel created for this connection.
    fileprivate let channel: Channel
    
    /// A monotonically increasing counter for gneerating request IDs.
    private var nextRequestId: UInt32 = 0
    
    /// In-flight request ID tracker.
    fileprivate let responses: SFTPResponses
    
    /// What it says on the tin.
    public let logger: Logger
    
    fileprivate init(channel: Channel, responses: SFTPResponses, logger: Logger) {
        self.channel = channel
        self.responses = responses
        self.logger = logger
    }
    
    fileprivate static func setupChannelHanders(channel: Channel, logger: Logger) -> EventLoopFuture<SFTPClient> {
        let responses = SFTPResponses(initialized: channel.eventLoop.makePromise())
        
        let deserializeHandler = ByteToMessageHandler(SFTPMessageParser())
        let serializeHandler = MessageToByteHandler(SFTPMessageSerializer())
        let sftpInboundHandler = SFTPInboundHandler(responses: responses, logger: logger)
        
        return channel.pipeline.addHandlers(
            SSHChannelDataUnwrapper(),
            SSHChannelDataWrapper(),
            deserializeHandler,
            serializeHandler,
            sftpInboundHandler,
            CloseErrorHandler()
        ).map {
            let client = SFTPClient(channel: channel, responses: responses, logger: logger)

            client.channel.closeFuture.whenComplete { _ in
                logger.info("SFTP channel closed")
                logger.trace("SFTP shutdown, failing any remaining incomplete requests")
                responses.close()
            }
            return client
        }
    }
    
    /// True if the SFTP connection is still open, false otherwise.
    public var isActive: Bool {
        self.channel.isActive
    }
    
<<<<<<< HEAD
    func sendRequest(_ request: SFTPRequest) async throws -> SFTPResponse {
        try await channel.eventLoop.flatSubmit {
            let requestId = request.requestId
            let promise = self.channel.eventLoop.makePromise(of: SFTPResponse.self)
            
            self.responses.responses[requestId] = promise
            return self.channel.writeAndFlush(request.makeMessage()).flatMap {
                promise.futureResult
            }
        }.get()
    }
    
    func readFile(
        handle: ByteBuffer,
        offset: UInt64,
        length: UInt32
    ) async throws -> ByteBuffer {
        let response = try await sendRequest(
            .read(
                .init(
                    requestId: nextRequestId(),
                    handle: handle,
                    offset: offset,
                    length: length
                )
            )
        )
        
        guard case .data(let data) = response else {
            throw SFTPError.invalidResponse
        }
        
        return data.data
    }
    
    func writeFileChunk(
        handle: ByteBuffer,
        data: ByteBuffer,
        offset: UInt64
    ) async throws {
        _ = try await sendRequest(
            .write(
                .init(
                    requestId: nextRequestId(),
                    handle: handle,
                    offset: offset,
                    data: data
                )
            )
        )
=======
    /// The SFTP client's event loop.
    public var eventLoop: EventLoop {
        self.channel.eventLoop
    }
    
    /// Returns a unique request ID for use in an SFTP message. Does _not_ register the ID for
    /// a response; that is handled by `sendRequest(_:)`.
    internal func allocateRequestId() -> UInt32 {
        defer {
            self.nextRequestId &+= 1
        }
        return self.nextRequestId
    }
    
    /// Sends an SFTP request. The request's ID is used to track the response.
    ///
    /// - Warning: It is the caller's responsibility to ensure that only one request with any given
    ///   ID is in flight at any given time; multiple reponses to the same ID are likely to cause
    ///   unpredictable behavior.
    internal func sendRequest(_ request: SFTPRequest) async throws -> SFTPResponse {
        try await self.eventLoop.flatSubmit {
            let requestId = request.requestId
            let promise = self.channel.eventLoop.makePromise(of: SFTPResponse.self)
            
            // In release builds, silently accept overlapping request IDs, since it can accidentally work correctly.
            assert(self.responses.responses[requestId] == nil, "Attempt to send request with request ID \(requestId) already in flight.")

            let message = request.makeMessage()
            
            self.logger.trace("SFTP OUT: \(message.debugDescription)")
            //logger.trace("SFTP OUT: \(message.debugRawBytesRepresentation)")

            self.responses.responses[requestId] = promise
            return self.channel.writeAndFlush(request.makeMessage()).flatMap {
                promise.futureResult
            }
        }.get()
>>>>>>> cf008cdc
    }
    
    /// Open a file at the specified path on the SFTP server, using the given flags and attributes.  If the `.create`
    /// flag is specified, the given attributes are applied to the created file. If successful, an `SFTPFile` is
    /// returned which can be used to perform various operations on the open file. The file object must be explicitly
    /// closed by the caller; the client does not keep track of open files.
    ///
    /// - Warning: The `attributes` parameter is currently unimplemented; any values provided are ignored.
    ///
    /// - Important: This API is annoying to use safely. Strongly consider using
    ///   `withFile(filePath:flags:attributes:_:)` instead.
    public func openFile(
        filePath: String,
        flags: SFTPOpenFileFlags,
        attributes: SFTPFileAttributes = .none
    ) async throws -> SFTPFile {
<<<<<<< HEAD
        let response = try await sendRequest(
            .openFile(
                .init(
                    requestId: nextRequestId(),
                    filePath: filePath,
                    pFlags: flags,
                    attributes: attributes
                )
            )
        )
        
        guard case .handle(let handle) = response else {
            throw SFTPError.invalidResponse
=======
        self.logger.info("SFTP requesting to open file at '\(filePath)' with flags \(flags)")
        
        let response = try await sendRequest(.openFile(.init(
            requestId: self.allocateRequestId(),
            filePath: filePath,
            pFlags: flags,
            attributes: attributes
        )))

        guard case .handle(let handle) = response else {
            self.logger.warning("SFTP server returned bad response to open file request, this is a protocol error")
            throw SFTPError.invalidResponse
        }
            
        self.logger.debug("SFTP opened file \(filePath), file handle \(handle.handle.sftpHandleDebugDescription)")
        return SFTPFile(client: self, handle: handle.handle)
    }
    
    /// Open a file at the specified path on the SFTP server, using the given flags. If the `.create` flag is specified,
    /// the given attributes are applied to the created file. If the open succeeds, the provided closure is invoked with
    /// an `SFTPFile` object which can be used to perform operations on the file. When the closure returns, the file is
    /// automatically closed. The `SFTPFile` object must not be persisted beyond the lifetime of the closure.
    ///
    /// - Warning: The `attributes` parameter is currently unimplemented; any values provided are ignored.
    public func withFile<R>(
        filePath: String,
        flags: SFTPOpenFileFlags,
        attributes: SFTPFileAttributes = .none,
        _ closure: @escaping @Sendable (SFTPFile) async throws -> R
    ) async throws -> R {
        let file = try await self.openFile(filePath: filePath, flags: flags, attributes: attributes)
        
        do {
            let result = try await closure(file)
            try await file.close() // should we ignore errors from this? always been a question for the close(2) syscall too
            return result
        } catch {
            try await file.close() // if this errors, should we throw it as an underlying error? or just ignore?
            throw error
>>>>>>> cf008cdc
        }
        
        return SFTPFile(handle: handle.handle, client: self)
    }
}

extension SSHClient {
<<<<<<< HEAD
    public func openSFTP() async throws -> SFTPClient {
=======
    /// Open a SFTP subchannel over the SSH connection using the `sftp` subsystem.
    ///
    /// - Parameters:
    ///   - subsystem: The subsystem name sent to the SSH server. You probably want to just use the default of `sftp`.
    ///   - logger: A logger to use for logging SFTP operations. Creates a new logger by default. See below for details.
    ///
    /// ## Logging levels
    ///
    /// Several events in the lifetime of an SFTP connection are logged to the provided logger at various levels:
    ///
    /// - `.critical`, `.error`: Unused.
    /// - `.warning`: Logs non-`ok` SFTP status responses and SSH-level errors.
    /// - `.notice`: Unused.
    /// - `.info`: Logs major interesting events in the SFTP connection lifecycle (opened, closed, etc.)
    /// - `.debug`: Logs detailed connection events (opened file, read from file, wrote to file, etc.)
    /// - `.trace`: Logs a protocol-level packet trace, including raw packet bytes (excluding large items such
    ///   as incoming data read from a file). Care is taken to ensure sensitive information is not included in
    ///   packet traces.
    public func openSFTP(
        subsystem: String = "sftp",
        logger: Logger = .init(label: "nl.orlandos.citadel.sftp")
    ) async throws -> SFTPClient {
>>>>>>> cf008cdc
        try await eventLoop.flatSubmit {
            let createChannel = self.eventLoop.makePromise(of: Channel.self)
            let createClient = self.eventLoop.makePromise(of: SFTPClient.self)
            let timeoutCheck = self.eventLoop.makePromise(of: Void.self)
            
            self.session.sshHandler.createChannel(createChannel) { channel, _ in
                SFTPClient.setupChannelHanders(channel: channel, logger: logger).map(createClient.succeed)
            }
            
            timeoutCheck.futureResult.whenFailure { _ in
                logger.warning("SFTP ERROR: subsystem request or initialize message received no reply after 15 seconds")
            }
            
            self.eventLoop.scheduleTask(in: .seconds(15)) {
                timeoutCheck.fail(SFTPError.missingResponse)
                createChannel.fail(SFTPError.missingResponse)
                createClient.fail(SFTPError.missingResponse)
            }
            
            return createChannel.futureResult.flatMap { channel in
                let openSubsystem = self.eventLoop.makePromise(of: Void.self)

                logger.debug("SFTP requesting subsystem with name '\(subsystem)'")

                channel.triggerUserOutboundEvent(
                    SSHChannelRequestEvent.SubsystemRequest(
                        subsystem: subsystem,
                        wantReply: true
                    ),
                    promise: openSubsystem
                )
                return openSubsystem.futureResult
            }.flatMap {
                logger.debug("SFTP subsystem request completed")
                return createClient.futureResult
            }.flatMap { (client: SFTPClient) in
                timeoutCheck.succeed(())
                
                let initializeMessage = SFTPMessage.initialize(.init(version: .v3))
                
                logger.debug("SFTP start with version \(SFTPProtocolVersion.v3)")
                logger.trace("SFTP OUT: \(initializeMessage.debugDescription)")
                //logger.trace("SFTP OUT: \(initializeMessage.debugRawBytesRepresentation)")

                return client.channel.writeAndFlush(initializeMessage).flatMap {
                    return client.responses.initialized.futureResult
                }.flatMapThrowing { serverVersion in
                    guard serverVersion.version == .v3 else {
                        logger.warning("SFTP ERROR: Server version is unrecognized: \(serverVersion.version.rawValue)")
                        throw SFTPError.unsupportedVersion(serverVersion.version)
                    }
                    logger.info("SFTP connection opened and ready")
                    return client
                }
            }
        }.get()
    }
}

/// A tracker for in-flight SFTP requests. Request IDs are allocated by `SFTPClient`.
final class SFTPResponses {
    var isInitialized: Bool = false
    let initialized: EventLoopPromise<SFTPMessage.Version>
    var responses = [UInt32: EventLoopPromise<SFTPResponse>]()
    
    init(initialized: EventLoopPromise<SFTPMessage.Version>) {
        self.initialized = initialized
        
        initialized.futureResult.whenSuccess { [unowned self] _ in
            self.isInitialized = true
        }
    }
    
    deinit {
        self.close()
    }
    
    func close() {
        self.isInitialized = false
        self.initialized.fail(SFTPError.connectionClosed)
        
        for promise in self.responses.values {
            promise.fail(SFTPError.connectionClosed)
        }
    }
}

final class SFTPInboundHandler: ChannelInboundHandler {
    typealias InboundIn = SFTPMessage
    
    let responses: SFTPResponses
    let logger: Logger
    
    init(responses: SFTPResponses, logger: Logger) {
        self.responses = responses
        self.logger = logger
    }
    
    func channelRead(context: ChannelHandlerContext, data: NIOAny) {
        let message = unwrapInboundIn(data)
        
        self.logger.trace("SFTP IN:  \(message.debugDescription)")
        //self.logger.trace("SFTP IN:  \(message.debugRawBytesRepresentation)")

        if !self.responses.isInitialized, case .version(let version) = message {
            if version.version != .v3 {
                logger.warning("SFTP ERROR: Server version is unrecognized or incompatible: \(version.version.rawValue)")
                context.fireErrorCaught(SFTPError.unsupportedVersion(version.version))
            } else {
                responses.initialized.succeed(version)
            }
        } else if let response = SFTPResponse(message: message) {
            if let promise = responses.responses.removeValue(forKey: response.requestId) {
                if case .status(let status) = response, status.errorCode != .ok {
                    // logged as debug rather than warning because there are many cases in which a protocol error is
                    // not only nonfatal, but even expected (such as SSH_FX_EOF).
                    self.logger.debug("SFTP error received: \(status)")
                    promise.fail(status)
                } else {
                    promise.succeed(response)
                }
            } else {
                self.logger.warning("SFTP response received for nonexistent request, this is a protocol error")
                context.fireErrorCaught(SFTPError.noResponseTarget)
            }
        } else {
            self.logger.warning("SFTP received unrecognized response message, this is a protocol error")
            context.fireErrorCaught(SFTPError.invalidResponse)
        }
    }
}<|MERGE_RESOLUTION|>--- conflicted
+++ resolved
@@ -56,58 +56,6 @@
         self.channel.isActive
     }
     
-<<<<<<< HEAD
-    func sendRequest(_ request: SFTPRequest) async throws -> SFTPResponse {
-        try await channel.eventLoop.flatSubmit {
-            let requestId = request.requestId
-            let promise = self.channel.eventLoop.makePromise(of: SFTPResponse.self)
-            
-            self.responses.responses[requestId] = promise
-            return self.channel.writeAndFlush(request.makeMessage()).flatMap {
-                promise.futureResult
-            }
-        }.get()
-    }
-    
-    func readFile(
-        handle: ByteBuffer,
-        offset: UInt64,
-        length: UInt32
-    ) async throws -> ByteBuffer {
-        let response = try await sendRequest(
-            .read(
-                .init(
-                    requestId: nextRequestId(),
-                    handle: handle,
-                    offset: offset,
-                    length: length
-                )
-            )
-        )
-        
-        guard case .data(let data) = response else {
-            throw SFTPError.invalidResponse
-        }
-        
-        return data.data
-    }
-    
-    func writeFileChunk(
-        handle: ByteBuffer,
-        data: ByteBuffer,
-        offset: UInt64
-    ) async throws {
-        _ = try await sendRequest(
-            .write(
-                .init(
-                    requestId: nextRequestId(),
-                    handle: handle,
-                    offset: offset,
-                    data: data
-                )
-            )
-        )
-=======
     /// The SFTP client's event loop.
     public var eventLoop: EventLoop {
         self.channel.eventLoop
@@ -145,7 +93,6 @@
                 promise.futureResult
             }
         }.get()
->>>>>>> cf008cdc
     }
     
     /// Open a file at the specified path on the SFTP server, using the given flags and attributes.  If the `.create`
@@ -162,21 +109,6 @@
         flags: SFTPOpenFileFlags,
         attributes: SFTPFileAttributes = .none
     ) async throws -> SFTPFile {
-<<<<<<< HEAD
-        let response = try await sendRequest(
-            .openFile(
-                .init(
-                    requestId: nextRequestId(),
-                    filePath: filePath,
-                    pFlags: flags,
-                    attributes: attributes
-                )
-            )
-        )
-        
-        guard case .handle(let handle) = response else {
-            throw SFTPError.invalidResponse
-=======
         self.logger.info("SFTP requesting to open file at '\(filePath)' with flags \(flags)")
         
         let response = try await sendRequest(.openFile(.init(
@@ -216,17 +148,11 @@
         } catch {
             try await file.close() // if this errors, should we throw it as an underlying error? or just ignore?
             throw error
->>>>>>> cf008cdc
-        }
-        
-        return SFTPFile(handle: handle.handle, client: self)
+        }
     }
 }
 
 extension SSHClient {
-<<<<<<< HEAD
-    public func openSFTP() async throws -> SFTPClient {
-=======
     /// Open a SFTP subchannel over the SSH connection using the `sftp` subsystem.
     ///
     /// - Parameters:
@@ -249,7 +175,6 @@
         subsystem: String = "sftp",
         logger: Logger = .init(label: "nl.orlandos.citadel.sftp")
     ) async throws -> SFTPClient {
->>>>>>> cf008cdc
         try await eventLoop.flatSubmit {
             let createChannel = self.eventLoop.makePromise(of: Channel.self)
             let createClient = self.eventLoop.makePromise(of: SFTPClient.self)
