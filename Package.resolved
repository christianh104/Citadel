{
  "object": {
    "pins": [
      {
        "package": "BigInt",
        "repositoryURL": "https://github.com/attaswift/BigInt.git",
        "state": {
          "branch": null,
          "revision": "0ed110f7555c34ff468e72e1686e59721f2b0da6",
          "version": "5.3.0"
        }
      },
      {
        "package": "swift-atomics",
        "repositoryURL": "https://github.com/apple/swift-atomics.git",
        "state": {
          "branch": null,
          "revision": "cd142fd2f64be2100422d658e7411e39489da985",
          "version": "1.2.0"
        }
      },
      {
        "package": "swift-collections",
        "repositoryURL": "https://github.com/apple/swift-collections.git",
        "state": {
          "branch": null,
          "revision": "94cf62b3ba8d4bed62680a282d4c25f9c63c2efb",
          "version": "1.1.0"
        }
      },
      {
        "package": "swift-crypto",
        "repositoryURL": "https://github.com/apple/swift-crypto.git",
        "state": {
          "branch": null,
          "revision": "067254c79435de759aeef4a6a03e43d087d61312",
          "version": "2.0.5"
        }
      },
      {
        "package": "swift-log",
        "repositoryURL": "https://github.com/apple/swift-log.git",
        "state": {
          "branch": null,
          "revision": "e97a6fcb1ab07462881ac165fdbb37f067e205d5",
          "version": "1.5.4"
        }
      },
      {
        "package": "swift-nio",
        "repositoryURL": "https://github.com/apple/swift-nio.git",
        "state": {
          "branch": null,
<<<<<<< HEAD
          "revision": "635b2589494c97e48c62514bc8b37ced762e0a62",
          "version": "2.63.0"
=======
          "revision": "359c461e5561d22c6334828806cc25d759ca7aa6",
          "version": "2.65.0"
>>>>>>> f265b4e5
        }
      },
      {
        "package": "swift-nio-ssh",
        "repositoryURL": "https://github.com/Joannis/swift-nio-ssh.git",
        "state": {
          "branch": null,
          "revision": "01e03b888734b03f1005b0ca329d7b5af50208e7",
          "version": "0.3.2"
        }
      },
      {
        "package": "swift-system",
        "repositoryURL": "https://github.com/apple/swift-system.git",
        "state": {
          "branch": null,
          "revision": "025bcb1165deab2e20d4eaba79967ce73013f496",
          "version": "1.2.1"
        }
      }
    ]
  },
  "version": 1
}<|MERGE_RESOLUTION|>--- conflicted
+++ resolved
@@ -51,13 +51,8 @@
         "repositoryURL": "https://github.com/apple/swift-nio.git",
         "state": {
           "branch": null,
-<<<<<<< HEAD
-          "revision": "635b2589494c97e48c62514bc8b37ced762e0a62",
-          "version": "2.63.0"
-=======
           "revision": "359c461e5561d22c6334828806cc25d759ca7aa6",
           "version": "2.65.0"
->>>>>>> f265b4e5
         }
       },
       {
